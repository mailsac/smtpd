package smtpd

import (
	"bufio"
	"errors"
	"fmt"
	"io"
	"log"
	"net"
	"net/mail"
	"net/textproto"
	"strings"
	"sync"
	"time"
)

// LimitedReader keeps from reading past the suggested max size. It was copied from io and
// altered to return a SMTPError.
type LimitedReader struct {
	R              io.Reader // underlying reader
	N              int64     // max bytes remaining
	ReadsRemaining int
	DidHitLimit    bool
}

func (l *LimitedReader) Read(p []byte) (n int, err error) {
	if l.N <= 0 && !l.DidHitLimit {
		l.DidHitLimit = true
		l.ReadsRemaining = 10 // allow filling the buffer
	}
	if l.DidHitLimit {
		l.ReadsRemaining--
		// it will still Read a few more times as TextProto fills the buffer
		// before responding with the error
		err = SMTPError{552, errors.New("Message size too large")}
		if l.ReadsRemaining <= 0 {
			// bufio builtin needs regular error. we will already have written 552 to smtp by
			// the time this code path is traveled.
			return 0, err
		}
	}

	n, rerr := l.R.Read(p)
	if err != nil && rerr != nil {
		err = rerr
	}
	l.N -= int64(n)
	return n, err
}

// Conn is a wrapper for net.Conn that provides
// convenience handlers for SMTP requests
type Conn struct {
	// ID is this connection ID which changes after TLS connection
	ID string
	// optional hostname given during NAME
	ClientHostname string
	// Conn is primarily a wrapper around a net.Conn object
	net.Conn

	ForwardedForIP string

	// Track some mutable for this connection
	IsTLS    bool
	Errors   []error
	User     AuthUser
	FromAddr *mail.Address
	ToAddr   []*mail.Address
	// any additional text information here, like custom headers you will later prepend when passing along to another server
	AdditionalHeaders string

	// Configuration options
	MaxSize      int64
	ReadTimeout  time.Duration
	WriteTimeout time.Duration

	// internal state
	lock        sync.Mutex
	transaction int

	asTextProto sync.Once
	textProto   *textproto.Conn

	Logger *log.Logger

	server *Server
}

// AddInfoHeader adds an additional header to the beginning of the list, such that the newest
// headers will be at the top
func (c *Conn) AddInfoHeader(headerName, headerText string) {
	c.AdditionalHeaders = headerName + ": " + headerText + "\n" + c.AdditionalHeaders
}

// tp returns a textproto wrapper for this connection
func (c *Conn) tp() *textproto.Conn {
	c.asTextProto.Do(func() {
<<<<<<< HEAD
		c.setupTextProto()
=======
		c.resetTextProtoReader()
>>>>>>> 865201ed
	})
	return c.textProto
}

<<<<<<< HEAD
func (c *Conn) setupTextProto() {
	c.textProto = textproto.NewConn(c)
	if c.MaxSize > 0 {
		c.textProto.Reader = *textproto.NewReader(bufio.NewReader(&LimitedReader{c, c.MaxSize, 0, false}))
=======
func (c *Conn) resetTextProtoReader() {
	c.textProto = textproto.NewConn(c)
	if c.MaxSize > 0 {
		c.textProto.Reader = *textproto.NewReader(bufio.NewReader(&LimitedReader{c, c.MaxSize}))
>>>>>>> 865201ed
	}
}

// StartTX starts a new MAIL transaction
func (c *Conn) StartTX(from *mail.Address) error {
	if c.transaction != 0 {
		return ErrTransaction
	}
	c.transaction = int(time.Now().UnixNano())
	c.FromAddr = from
	return nil
}

// EndTX closes off a MAIL transaction and returns a message object
func (c *Conn) EndTX() error {
	if c.transaction == 0 {
		return ErrTransaction
	}
	c.transaction = 0
	return nil
}

func (c *Conn) Reset() {
	c.ResetBuffers()
	c.User = nil
	c.resetTextProtoReader() // reset LimitedReader
	if c.server.Verbose {
		c.Logger.Println(c.ID, "SERVER: resetting connection")
	}
}

// ResetBuffers resets the mail buffers (to, from)
func (c *Conn) ResetBuffers() {
	c.FromAddr = nil
	c.ToAddr = make([]*mail.Address, 0)
	c.AdditionalHeaders = ""
	c.transaction = 0
	c.setupTextProto()
}

// ReadSMTP pulls a single SMTP command line (ending in a carriage return + newline)
func (c *Conn) ReadSMTP() (string, string, error) {
	c.SetReadDeadline(time.Now().Add(c.ReadTimeout))
	if line, err := c.tp().ReadLine(); err == nil {
		var args string
		command := strings.SplitN(line, " ", 2)

		verb := strings.ToUpper(command[0])
		if len(command) > 1 {
			args = command[1]
		}

		return verb, args, nil
	} else {
		return "", "", err
	}
}

// ReadLine reads a single line from the client
func (c *Conn) ReadLine() (string, error) {
	c.SetReadDeadline(time.Now().Add(c.ReadTimeout))
	return c.tp().ReadLine()
}

// ReadData brokers the special case of SMTP data messages
func (c *Conn) ReadData() (string, error) {
	c.SetReadDeadline(time.Now().Add(c.ReadTimeout))
	lines, err := c.tp().ReadDotLines()
	return strings.Join(lines, "\n"), err
}

// WriteSMTP writes a general SMTP line
func (c *Conn) WriteSMTP(code int, message string) error {
	c.SetWriteDeadline(time.Now().Add(c.WriteTimeout))
	msg := fmt.Sprintf("%v %v", code, message) + "\r\n"
	_, err := c.Write([]byte(msg))
	if c.server.Verbose {
		c.Logger.Println(c.ID, " SERVER: ", msg)
	}
	return err
}

// WriteEHLO writes an EHLO line, see https://tools.ietf.org/html/rfc2821#section-4.1.1.1
func (c *Conn) WriteEHLO(message string) error {
	c.SetWriteDeadline(time.Now().Add(c.WriteTimeout))
	msg := fmt.Sprintf("250-%v", message) + "\r\n"
	_, err := c.Write([]byte(msg))
	if c.server.Verbose {
		c.Logger.Println(c.ID, " SERVER: ", msg)
	}
	return err
}

const OK string = "OK"

// WriteOK is a convenience function for sending the default OK response
func (c *Conn) WriteOK() error {
	if c.server.Verbose {
		c.Logger.Println(c.ID, " SERVER: ", 250, OK)
	}
	return c.WriteSMTP(250, OK)
}<|MERGE_RESOLUTION|>--- conflicted
+++ resolved
@@ -95,26 +95,15 @@
 // tp returns a textproto wrapper for this connection
 func (c *Conn) tp() *textproto.Conn {
 	c.asTextProto.Do(func() {
-<<<<<<< HEAD
 		c.setupTextProto()
-=======
-		c.resetTextProtoReader()
->>>>>>> 865201ed
 	})
 	return c.textProto
 }
 
-<<<<<<< HEAD
 func (c *Conn) setupTextProto() {
 	c.textProto = textproto.NewConn(c)
 	if c.MaxSize > 0 {
 		c.textProto.Reader = *textproto.NewReader(bufio.NewReader(&LimitedReader{c, c.MaxSize, 0, false}))
-=======
-func (c *Conn) resetTextProtoReader() {
-	c.textProto = textproto.NewConn(c)
-	if c.MaxSize > 0 {
-		c.textProto.Reader = *textproto.NewReader(bufio.NewReader(&LimitedReader{c, c.MaxSize}))
->>>>>>> 865201ed
 	}
 }
 
@@ -140,7 +129,7 @@
 func (c *Conn) Reset() {
 	c.ResetBuffers()
 	c.User = nil
-	c.resetTextProtoReader() // reset LimitedReader
+	c.resetTextProto() // reset LimitedReader
 	if c.server.Verbose {
 		c.Logger.Println(c.ID, "SERVER: resetting connection")
 	}
